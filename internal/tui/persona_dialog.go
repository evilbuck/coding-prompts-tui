--- conflicted
+++ resolved
@@ -119,11 +119,7 @@
 			return m, func() tea.Msg {
 				return PersonaSelectionMsg{ActivePersonas: activePersonas}
 			}
-<<<<<<< HEAD
 		case "esc":
-=======
-		case "escape", "ctrl+c", "q":
->>>>>>> 1e12a67c
 			if m.debugLogger != nil {
 				m.debugLogger.Printf("PERSONA_DIALOG: Escape key pressed - hiding dialog")
 			}
