--- conflicted
+++ resolved
@@ -376,15 +376,10 @@
 
 	// Show persona dialog if visible (takes priority over prompt dialog)
 	if a.personaDialog.IsVisible() {
-<<<<<<< HEAD
-		// Use the overlay method to show dimmed background with centered dialog
-		overlayView := a.personaDialog.ViewAsSimpleOverlay(mainLayout)
-=======
 		dialogView := a.personaDialog.View()
 		// Render dialog over the background using Lipgloss v2 Place
 		backgroundStyle := lipglossv2.NewStyle().SetString(mainLayout)
 		overlayView := lipglossv2.Place(a.width, a.height, lipglossv2.Center, lipglossv2.Center, dialogView, lipglossv2.WithWhitespaceStyle(backgroundStyle))
->>>>>>> 1e12a67c
 		// Render with alert notifications
 		return a.alertModel.Render(overlayView)
 	}
